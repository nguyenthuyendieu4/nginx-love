--- conflicted
+++ resolved
@@ -428,11 +428,7 @@
 
   /**
    * Generate proxy headers for passing client information to backend
-<<<<<<< HEAD
-   * Includes WebSocket support headers by default
-=======
    * Includes WebSocket support by default
->>>>>>> bdc32756
    */
   private generateProxyHeaders(domain: DomainWithRelations): string {
     return `proxy_set_header Host $host;
@@ -440,12 +436,6 @@
         proxy_set_header X-Forwarded-For $proxy_add_x_forwarded_for;
         proxy_set_header X-Forwarded-Proto $scheme;
         
-<<<<<<< HEAD
-        # WebSocket Support
-        proxy_set_header Upgrade $http_upgrade;
-        proxy_set_header Connection "upgrade";
-        proxy_http_version 1.1;`;
-=======
         # WebSocket support
         proxy_set_header Upgrade $http_upgrade;
         proxy_set_header Connection $connection_upgrade;
@@ -453,7 +443,6 @@
         # WebSocket timeout settings
         proxy_read_timeout 86400s;
         proxy_send_timeout 86400s;`;
->>>>>>> bdc32756
   }
 
   /**
